--- conflicted
+++ resolved
@@ -46,24 +46,10 @@
 anything any_vals;
 
 template <class T>
-<<<<<<< HEAD
 struct maybe {
   maybe(T x) : val(std::move(x)) {
     // nop
   }
-=======
-using maybe = caf::variant<anything, T>;
-
-constexpr uint8_t no_flags = 0;
-constexpr uint32_t no_payload = 0;
-constexpr uint64_t no_operation_data = 0;
-
-constexpr auto basp_atom = caf::atom("BASP");
-constexpr auto spawn_serv_atom = caf::atom("SpawnServ");
-constexpr auto peer_serv_atom = caf::atom("PeerServ");
-
-} // namespace <anonymous>
->>>>>>> e781635d
 
   maybe(anything) {
     // nop
@@ -303,16 +289,6 @@
     // upon receiving our client handshake, BASP will check
     // whether there is a SpawnServ actor on this node
     .receive(hdl,
-<<<<<<< HEAD
-            basp::message_type::dispatch_message,
-            basp::header::named_receiver_flag, any_vals,
-            default_operation_data,
-            this_node(), n.id,
-            any_vals, invalid_actor_id,
-            spawn_serv_atom,
-            std::vector<actor_addr>{},
-            make_message(sys_atom::value, get_atom::value, "info"));
-=======
              basp::message_type::dispatch_message,
              basp::header::named_receiver_flag, any_vals,
              no_operation_data,
@@ -321,7 +297,6 @@
              spawn_serv_atom,
              std::vector<actor_addr>{},
              make_message(sys_atom::value, get_atom::value, "info"));
->>>>>>> e781635d
     // test whether basp instance correctly updates the
     // routing table upon receiving client handshakes
     auto res = tbl().lookup(n.id);
@@ -587,27 +562,6 @@
   );
 }
 
-<<<<<<< HEAD
-CAF_TEST(message_forwarding) {
-  // connect two remote nodes
-  connect_node(jupiter());
-  connect_node(mars());
-  auto msg = make_message(1, 2, 3);
-  // send a message from node 0 to node 1, forwarded by this node
-  mock(jupiter().connection,
-       {basp::message_type::dispatch_message, 0, 0, default_operation_data,
-        jupiter().id, mars().id,
-        invalid_actor_id, mars().dummy_actor->id()},
-       msg)
-  .receive(mars().connection,
-          basp::message_type::dispatch_message, no_flags, any_vals,
-          default_operation_data, jupiter().id, mars().id,
-          invalid_actor_id, mars().dummy_actor->id(),
-          msg);
-}
-
-=======
->>>>>>> e781635d
 CAF_TEST(publish_and_connect) {
   auto ax = accept_handle::from_int(4242);
   mpx()->provide_acceptor(4242, ax);
@@ -647,15 +601,6 @@
            invalid_actor_id, invalid_actor_id, std::string{},
            basp::routing_table::address_map{})
   .receive(jupiter().connection,
-<<<<<<< HEAD
-          basp::message_type::dispatch_message,
-          basp::header::named_receiver_flag, any_vals,
-          default_operation_data, this_node(), jupiter().id,
-          any_vals, invalid_actor_id,
-          spawn_serv_atom,
-          std::vector<actor_id>{},
-          make_message(sys_atom::value, get_atom::value, "info"))
-=======
            basp::message_type::dispatch_message,
            basp::header::named_receiver_flag, any_vals,
            no_operation_data, this_node(), jupiter().id,
@@ -663,7 +608,6 @@
            spawn_serv_atom,
            std::vector<actor_id>{},
            make_message(sys_atom::value, get_atom::value, "info"))
->>>>>>> e781635d
   .receive(jupiter().connection,
            basp::message_type::announce_proxy, no_flags, no_payload,
            no_operation_data, this_node(), jupiter().id,
@@ -755,59 +699,6 @@
                  msg);
 }
 
-<<<<<<< HEAD
-CAF_TEST(indirect_connections) {
-  // this node receives a message from jupiter via mars and responds via mars
-  // and any ad-hoc automatic connection requests are ignored
-  CAF_MESSAGE("self: " << to_string(self()->address()));
-  CAF_MESSAGE("publish self at port 4242");
-  auto ax = accept_handle::from_int(4242);
-  mpx()->provide_acceptor(4242, ax);
-  sys.middleman().publish(self(), 4242);
-  mpx()->flush_runnables(); // process publish message in basp_broker
-  CAF_MESSAGE("connect to Mars");
-  connect_node(mars(), ax, self()->id());
-  CAF_MESSAGE("actor from Jupiter sends a message to us via Mars");
-  auto mx = mock(mars().connection,
-                 {basp::message_type::dispatch_message, 0, 0, 0,
-                  jupiter().id, this_node(),
-                  jupiter().dummy_actor->id(), self()->id()},
-                 std::vector<actor_id>{},
-                 make_message("hello from jupiter!"));
-  CAF_MESSAGE("expect ('sys', 'get', \"info\") from Earth to Jupiter at Mars");
-  // this asks Jupiter if it has a 'SpawnServ'
-  mx.receive(mars().connection,
-             basp::message_type::dispatch_message,
-             basp::header::named_receiver_flag, any_vals,
-             default_operation_data, this_node(), jupiter().id,
-             any_vals, invalid_actor_id,
-             spawn_serv_atom,
-             std::vector<actor_id>{},
-             make_message(sys_atom::value, get_atom::value, "info"));
-  CAF_MESSAGE("expect announce_proxy message at Mars from Earth to Jupiter");
-  mx.receive(mars().connection,
-             basp::message_type::announce_proxy, no_flags, no_payload,
-             no_operation_data, this_node(), jupiter().id,
-             invalid_actor_id, jupiter().dummy_actor->id());
-  CAF_MESSAGE("receive message from jupiter");
-  self()->receive(
-    [](const std::string& str) -> std::string {
-      CAF_CHECK_EQUAL(str, "hello from jupiter!");
-      return "hello from earth!";
-    }
-  );
-  mpx()->exec_runnable(); // process forwarded message in basp_broker
-  mock()
-  .receive(mars().connection,
-           basp::message_type::dispatch_message, no_flags, any_vals,
-           default_operation_data, this_node(), jupiter().id,
-           self()->id(), jupiter().dummy_actor->id(),
-           std::vector<actor_id>{},
-           make_message("hello from earth!"));
-}
-
-=======
->>>>>>> e781635d
 CAF_TEST_FIXTURE_SCOPE_END()
 
 CAF_TEST_FIXTURE_SCOPE(basp_tests_with_autoconn, autoconn_enabled_fixture)
@@ -831,122 +722,4 @@
   CAF_CHECK_EQUAL(hexstr(buf), hexstr(expected_buf));
 }
 
-CAF_TEST(read_address_after_handshake) {
-  mpx()->provide_scribe("jupiter", 8080, jupiter().connection);
-  CAF_CHECK(mpx()->has_pending_scribe("jupiter", 8080));
-  CAF_MESSAGE("self: " << to_string(self()->address()));
-  auto ax = accept_handle::from_int(4242);
-  mpx()->provide_acceptor(4242, ax);
-  publish(self(), 4242);
-  mpx()->flush_runnables(); // process publish message in basp_broker
-  CAF_MESSAGE("connect to mars");
-<<<<<<< HEAD
-  connect_node(mars(), ax, self()->id());
-  //CAF_CHECK_EQUAL(tbl().lookup_direct(mars().id).id(), mars().connection.id());
-  check_node_in_tbl(mars());
-  CAF_MESSAGE("simulate that an actor from jupiter "
-              "sends a message to us via mars");
-  mock(mars().connection,
-       {basp::message_type::dispatch_message, 0, 0, 0,
-        jupiter().id, this_node(),
-        jupiter().dummy_actor->id(), self()->id()},
-       std::vector<actor_id>{},
-       make_message("hello from jupiter!"))
-  .receive(mars().connection,
-          basp::message_type::dispatch_message,
-          basp::header::named_receiver_flag, any_vals,
-          default_operation_data, this_node(), jupiter().id,
-          any_vals, invalid_actor_id, spawn_serv_atom,
-          std::vector<actor_id>{},
-          make_message(sys_atom::value, get_atom::value, "info"))
-  .receive(mars().connection,
-          basp::message_type::dispatch_message,
-          basp::header::named_receiver_flag, any_vals,
-          default_operation_data, this_node(), jupiter().id,
-          any_vals, // actor ID of an actor spawned by the BASP broker
-          invalid_actor_id,
-          config_serv_atom,
-          std::vector<actor_id>{},
-          make_message(get_atom::value, "basp.default-connectivity-tcp"))
-  .receive(mars().connection,
-          basp::message_type::announce_proxy, no_flags, no_payload,
-          no_operation_data, this_node(), jupiter().id,
-          invalid_actor_id, jupiter().dummy_actor->id());
-  CAF_CHECK_EQUAL(mpx()->output_buffer(mars().connection).size(), 0u);
-  CAF_CHECK_EQUAL(tbl().lookup_indirect(jupiter().id), mars().id);
-  CAF_CHECK_EQUAL(tbl().lookup_indirect(mars().id), none);
-  auto connection_helper_actor = sys.latest_actor_id();
-  CAF_CHECK_EQUAL(mpx()->output_buffer(mars().connection).size(), 0u);
-  // create a dummy config server and respond to the name lookup
-  CAF_MESSAGE("receive ConfigServ of jupiter");
-  network::address_listing res;
-  res[network::protocol::ipv4].emplace_back("jupiter");
-  mock(mars().connection,
-       {basp::message_type::dispatch_message, 0, 0, 0,
-        this_node(), this_node(),
-        invalid_actor_id, connection_helper_actor},
-       std::vector<actor_id>{},
-       make_message("basp.default-connectivity-tcp",
-                    make_message(uint16_t{8080}, std::move(res))));
-  // our connection helper should now connect to jupiter and
-  // send the scribe handle over to the BASP broker
-  while (mpx()->has_pending_scribe("jupiter", 8080)) {
-    sched.run();
-    mpx()->flush_runnables();
-  }
-  CAF_REQUIRE(mpx()->output_buffer(mars().connection).empty());
-  // send handshake from jupiter
-  mock(jupiter().connection,
-       {basp::message_type::server_handshake, 0, 0, basp::version,
-        jupiter().id, none,
-        jupiter().dummy_actor->id(), invalid_actor_id},
-       std::string{},
-       jupiter().dummy_actor->id(),
-       uint32_t{0})
-  .receive(jupiter().connection,
-          basp::message_type::client_handshake, no_flags, 1u,
-          no_operation_data, this_node(), jupiter().id,
-          invalid_actor_id, invalid_actor_id, std::string{});
-  CAF_CHECK_EQUAL(tbl().lookup_indirect(jupiter().id), none);
-  CAF_CHECK_EQUAL(tbl().lookup_indirect(mars().id), none);
-  check_node_in_tbl(jupiter());
-  check_node_in_tbl(mars());
-  CAF_MESSAGE("receive message from jupiter");
-=======
-  auto& addrs = instance().tbl().local_addresses();
-  connect_node(mars(), ax, self()->id(), std::set<string>{}, addrs);
-  CAF_MESSAGE("Look for mars address information in our config server");
-  auto config_server = sys.registry().get(peer_serv_atom);
-  self()->send(actor_cast<actor>(config_server), get_atom::value,
-               to_string(mars().id));
-  sched.run();
-  mpx()->flush_runnables(); // process get request and send answer
->>>>>>> e781635d
-  self()->receive(
-    [&](const std::string& item, message& msg) {
-      // Check that we got an entry under the name of our peer.
-      CAF_REQUIRE_EQUAL(item, to_string(mars().id));
-      msg.apply(
-        [&](basp::routing_table::address_map& addrs) {
-          // The addresses of our dummy node, thus empty.
-          CAF_CHECK(addrs.empty());
-        }
-      );
-    }
-  );
-<<<<<<< HEAD
-  mpx()->exec_runnable(); // process forwarded message in basp_broker
-  CAF_MESSAGE("response message must take direct route now");
-  mock()
-  .receive(jupiter().connection,
-          basp::message_type::dispatch_message, no_flags, any_vals,
-          default_operation_data, this_node(), jupiter().id,
-          self()->id(), jupiter().dummy_actor->id(),
-          std::vector<actor_id>{},
-          make_message("hello from earth!"));
-  CAF_CHECK_EQUAL(mpx()->output_buffer(mars().connection).size(), 0u);
-=======
->>>>>>> e781635d
-}
-
 CAF_TEST_FIXTURE_SCOPE_END()